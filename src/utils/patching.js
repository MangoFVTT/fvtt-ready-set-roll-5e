--- conflicted
+++ resolved
@@ -26,13 +26,10 @@
             libWrapper.register(MODULE_NAME, `${actorPrototype}.rollAbilitySave`, _actorRollAbilitySave, "MIXED");
         }
         
-<<<<<<< HEAD
-        libWrapper.register(MODULE_NAME, `${actorPrototype}.rollInitiativeDialog`, _actorRollInitiativeDialog, "MIXED");
-=======
         if (SettingsUtility.getSettingValue(SETTING_NAMES.QUICK_DEATH_ENABLED)) {
             libWrapper.register(MODULE_NAME, `${actorPrototype}.rollDeathSave`, _actorRollDeathSave, "MIXED");
         }
->>>>>>> a89ba096
+        libWrapper.register(MODULE_NAME, `${actorPrototype}.rollInitiativeDialog`, _actorRollInitiativeDialog, "MIXED");
     }
 
     /**
@@ -120,6 +117,20 @@
     return ignore ? roll : RollUtility.rollAbilitySave(this, abilityId, roll, options);
 }
 
+/**
+ * Patch function for rolling an Actor death save.
+ * @param {function} wrapper The original wrapper for the function.
+ * @param {Object} options Options for processing the roll.
+ * @returns {Promise<Roll>} The generated roll for the Actor death save.
+ * @private
+ */
+async function _actorRollDeathSave(wrapper, options) {
+    options = foundry.utils.mergeObject({ event: window.event }, options, { recursive: false });
+    const { roll, ignore } = await _actorProcessWrapper(this, wrapper, options, null);
+
+    return ignore ? roll : RollUtility.rollDeathSave(this, roll, options);
+}
+
 async function _actorRollInitiativeDialog(wrapper, options) {    
     options = foundry.utils.mergeObject({ event: window.event }, options, { recursive: false });
 
@@ -138,20 +149,6 @@
     delete this._cachedInitiativeRoll;
 }
 
-
-/**
- * Patch function for rolling an Actor death save.
- * @param {function} wrapper The original wrapper for the function.
- * @param {Object} options Options for processing the roll.
- * @returns {Promise<Roll>} The generated roll for the Actor death save.
- * @private
- */
-async function _actorRollDeathSave(wrapper, options) {
-    options = foundry.utils.mergeObject({ event: window.event }, options, { recursive: false });
-    const { roll, ignore } = await _actorProcessWrapper(this, wrapper, options, null);
-
-    return ignore ? roll : RollUtility.rollDeathSave(this, roll, options);
-}
 
 /**
  * Patch function for rolling an Item usage.
